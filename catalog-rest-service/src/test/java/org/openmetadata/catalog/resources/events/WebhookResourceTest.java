--- conflicted
+++ resolved
@@ -22,11 +22,8 @@
 import java.net.URI;
 import java.net.URISyntaxException;
 import java.util.ArrayList;
-<<<<<<< HEAD
 import java.util.Collection;
 import java.util.Date;
-=======
->>>>>>> 4d61115d
 import java.util.List;
 import java.util.Map;
 import java.util.concurrent.ConcurrentLinkedQueue;
@@ -51,10 +48,7 @@
 import org.openmetadata.catalog.util.EntityInterface;
 import org.openmetadata.catalog.util.JsonUtils;
 import org.openmetadata.catalog.util.TestUtils;
-<<<<<<< HEAD
 import org.openmetadata.catalog.util.TestUtils.UpdateType;
-=======
->>>>>>> 4d61115d
 
 public class WebhookResourceTest extends EntityResourceTest<Webhook> {
   public static List<EventFilter> ALL_EVENTS_FILTER = new ArrayList<>();
@@ -314,17 +308,8 @@
     Thread.sleep(1000);
 
     // Now check state of webhooks created
-<<<<<<< HEAD
     EventDetails details = waitForFirstEvent("simulate-slowServer", 25, 100);
     ConcurrentLinkedQueue<ChangeEvent> callbackEvents = details.getEvents();
-=======
-    ConcurrentLinkedQueue<ChangeEvent> callbackEvents = webhookCallbackResource.getEventsSlowServer();
-    int iteration = 0;
-    while (callbackEvents.size() == 0 && iteration < 100) {
-      Thread.sleep(100);
-      iteration++;
-    }
->>>>>>> 4d61115d
     assertNotNull(callbackEvents.peek());
 
     List<ChangeEvent> actualEvents =
